
/*
 * Copyright (C) Jerome Loyet <jerome at loyet dot net>
 */

#include <nginx.h>
#include <ngx_config.h>
#include <ngx_core.h>
#include <ngx_http.h>

#include "ngx_http_sticky_misc.h"

#if (NGX_UPSTREAM_CHECK_MODULE)
#include "ngx_http_upstream_check_handler.h"
#endif


/* define a peer */
typedef struct {
	ngx_http_upstream_rr_peer_t *rr_peer;
	ngx_str_t                    digest;
} ngx_http_sticky_peer_t;

/* the configuration structure */
typedef struct {
	ngx_http_upstream_srv_conf_t  uscf;
	ngx_str_t                     cookie_name;
	ngx_str_t                     cookie_domain;
	ngx_str_t                     cookie_path;
	time_t                        cookie_expires;
	unsigned                      cookie_secure:1;
	unsigned                      cookie_httponly:1;
	unsigned                      transfer_cookie:1;
	ngx_str_t                     transfer_delim;
	ngx_str_t                     hmac_key;
	ngx_http_sticky_misc_hash_pt  hash;
	ngx_http_sticky_misc_hmac_pt  hmac;
	ngx_http_sticky_misc_text_pt  text;
	ngx_uint_t                    no_fallback;
	ngx_uint_t                    hide_cookie;
	ngx_http_sticky_peer_t       *peers;
} ngx_http_sticky_srv_conf_t;


/* the configuration loc structure */
typedef struct {
	ngx_uint_t                    no_fallback;
	ngx_uint_t                    hide_cookie;
} ngx_http_sticky_loc_conf_t;


/* the custom sticky struct used on each request */
typedef struct {
	/* the round robin data must be first */
	ngx_http_upstream_rr_peer_data_t   rrp;
	ngx_event_get_peer_pt              get_rr_peer;
	int                                selected_peer;
	ngx_http_sticky_srv_conf_t        *sticky_conf;
	ngx_http_sticky_loc_conf_t        *loc_conf;
	ngx_http_request_t                *request;
	ngx_str_t                          cookie_route;
} ngx_http_sticky_peer_data_t;


static ngx_int_t ngx_http_init_sticky_peer(ngx_http_request_t *r,	ngx_http_upstream_srv_conf_t *us);
static ngx_int_t ngx_http_get_sticky_peer(ngx_peer_connection_t *pc, void *data);
static ngx_int_t ngx_http_sticky_header_filter(ngx_http_request_t *r);
static char *ngx_http_sticky_set(ngx_conf_t *cf, ngx_command_t *cmd, void *conf);
static void *ngx_http_sticky_create_conf(ngx_conf_t *cf);
static char *ngx_http_sticky_merge_loc_conf(ngx_conf_t *cf, void *parent, void *child);
static void *ngx_http_sticky_create_loc_conf(ngx_conf_t *cf);
static char *ngx_conf_set_noargs_slot(ngx_conf_t *cf, ngx_command_t *cmd, void *conf);
static ngx_http_output_header_filter_pt  ngx_http_next_header_filter;

static ngx_command_t  ngx_http_sticky_commands[] = {

	{ ngx_string("sticky"),
		NGX_HTTP_UPS_CONF|NGX_CONF_ANY,
		ngx_http_sticky_set,
		0,
		0,
		NULL },

	{ ngx_string("sticky_no_fallback"),
		NGX_HTTP_SRV_CONF|NGX_HTTP_LOC_CONF|NGX_CONF_NOARGS,
		ngx_conf_set_noargs_slot,
		NGX_HTTP_LOC_CONF_OFFSET,
		0,
		NULL },

	{ ngx_string("sticky_hide_cookie"),
		NGX_HTTP_SRV_CONF|NGX_HTTP_LOC_CONF|NGX_CONF_NOARGS,
		ngx_conf_set_noargs_slot,
		NGX_HTTP_LOC_CONF_OFFSET,
		offsetof(ngx_http_sticky_loc_conf_t, hide_cookie),
		NULL },

	ngx_null_command
};


static ngx_http_module_t  ngx_http_sticky_module_ctx = {
	NULL,                                  /* preconfiguration */
	NULL,                                  /* postconfiguration */

	NULL,                                  /* create main configuration */
	NULL,                                  /* init main configuration */

	ngx_http_sticky_create_conf,           /* create server configuration */
	NULL,                                  /* merge server configuration */

	ngx_http_sticky_create_loc_conf,       /* create location configuration */
	ngx_http_sticky_merge_loc_conf         /* merge location configuration */
};


ngx_module_t  ngx_http_sticky_module = {
	NGX_MODULE_V1,
	&ngx_http_sticky_module_ctx, /* module context */
	ngx_http_sticky_commands,    /* module directives */
	NGX_HTTP_MODULE,                       /* module type */
	NULL,                                  /* init master */
	NULL,                                  /* init module */
	NULL,                                  /* init process */
	NULL,                                  /* init thread */
	NULL,                                  /* exit thread */
	NULL,                                  /* exit process */
	NULL,                                  /* exit master */
	NGX_MODULE_V1_PADDING
};


/*
 * function called by the upstream module to init itself
 * it's called once per instance
 */
ngx_int_t ngx_http_init_upstream_sticky(ngx_conf_t *cf, ngx_http_upstream_srv_conf_t *us)
{
	ngx_http_upstream_rr_peers_t *rr_peers;
	ngx_http_sticky_srv_conf_t *conf;
	ngx_uint_t i;

	/* call the rr module on wich the sticky module is based on */
	if (ngx_http_upstream_init_round_robin(cf, us) != NGX_OK) {
		return NGX_ERROR;
	}

	/* calculate each peer digest once and save */
	rr_peers = us->peer.data;

	/* do nothing there's only one peer */
	if (rr_peers->number <= 1 || rr_peers->single) {
		return NGX_OK;
	}

	/* tell the upstream module to call ngx_http_init_sticky_peer when it inits peer */
	us->peer.init = ngx_http_init_sticky_peer;

	conf = ngx_http_conf_upstream_srv_conf(us, ngx_http_sticky_module);

	/* if 'index', no need to alloc and generate digest */
	if (!conf->hash && !conf->hmac && !conf->text) {
		conf->peers = NULL;
		return NGX_OK;
	}

	/* create our own upstream indexes */
	conf->peers = ngx_pcalloc(cf->pool, sizeof(ngx_http_sticky_peer_t) * rr_peers->number);
	if (conf->peers == NULL) {
		return NGX_ERROR;
	}

	/* parse each peer and generate digest if necessary */
	for (i = 0; i < rr_peers->number; i++) {
		conf->peers[i].rr_peer = &rr_peers->peer[i];

		if (conf->hmac) {
			/* generate hmac */
			conf->hmac(cf->pool, rr_peers->peer[i].server.data, rr_peers->peer[i].server.len, &conf->hmac_key, &conf->peers[i].digest);

		} else if (conf->text) {
			/* generate text */
			conf->text(cf->pool, rr_peers->peer[i].server.data, rr_peers->peer[i].server.len, &conf->peers[i].digest);

		} else {
			/* generate hash */
			conf->hash(cf->pool, rr_peers->peer[i].server.data, rr_peers->peer[i].server.len, &conf->peers[i].digest);
		}


	}

	return NGX_OK;
}

/*
 * function called by the upstream module when it inits each peer
 * it's called once per request
 */
static ngx_int_t ngx_http_init_sticky_peer(ngx_http_request_t *r, ngx_http_upstream_srv_conf_t *us)
{
	ngx_http_sticky_peer_data_t  *iphp;
	ngx_str_t                     route;
	ngx_uint_t                    i;
	ngx_int_t                     n;
	u_char                       *p;

	/* alloc custom sticky struct */
	iphp = ngx_palloc(r->pool, sizeof(ngx_http_sticky_peer_data_t));
	if (iphp == NULL) {
		return NGX_ERROR;
	}

	/* attach it to the request upstream data */
	r->upstream->peer.data = &iphp->rrp;

	/* call the rr module on which the sticky is based on */
	if (ngx_http_upstream_init_round_robin_peer(r, us) != NGX_OK) {
		return NGX_ERROR;
	}

	/* set the callback to select the next peer to use */
	r->upstream->peer.get = ngx_http_get_sticky_peer;

	/* HACK: because ngx_http_top_header_filter not defined on postconfiguration step in non filtering module */
	if (ngx_http_top_header_filter != ngx_http_sticky_header_filter) {
		ngx_http_next_header_filter = ngx_http_top_header_filter;
		ngx_http_top_header_filter = ngx_http_sticky_header_filter;
	}

	/* init the custom sticky struct */
	iphp->get_rr_peer = ngx_http_upstream_get_round_robin_peer;
	iphp->selected_peer = -1;
	iphp->sticky_conf = ngx_http_conf_upstream_srv_conf(us, ngx_http_sticky_module);
	iphp->loc_conf = ngx_http_get_module_loc_conf(r, ngx_http_sticky_module);
	iphp->request = r;
	iphp->cookie_route.data = NULL;
	iphp->cookie_route.len = 0;

	ngx_http_set_ctx(r, iphp, ngx_http_sticky_module);

	/* check weather a cookie is present or not and save it */
	if (ngx_http_parse_multi_header_lines(&r->headers_in.cookies, &iphp->sticky_conf->cookie_name, &route) != NGX_DECLINED) {
		/* a route cookie has been found. Let's give it a try */
		ngx_log_debug(NGX_LOG_DEBUG_HTTP, r->connection->log, 0, "[sticky/init_sticky_peer] got cookie route=%V, let's try to find a matching peer", &route);

		/* extract digest from cookie */
		if (iphp->sticky_conf->transfer_cookie) {
			p = ngx_strnstr(route.data, (char *)iphp->sticky_conf->transfer_delim.data, route.len);
			if (p != NULL) {
				route.len = p - route.data;
			}
			ngx_log_debug(NGX_LOG_DEBUG_HTTP, r->connection->log, 0, "[sticky/init_sticky_peer] extract route \"%V\"", &route);

			/* TODO: modify r->upstream->request_bufs->buf, see ngx_http_proxy_create_request(r) */
		}

		iphp->cookie_route.data = route.data;
		iphp->cookie_route.len = route.len;

		/* hash, hmac or text, just compare digest */
		if (iphp->sticky_conf->hash || iphp->sticky_conf->hmac || iphp->sticky_conf->text) {

			/* check internal struct has been set */
			if (!iphp->sticky_conf->peers) {
				/* log a warning, as it will continue without the sticky */
				ngx_log_error(NGX_LOG_WARN, r->connection->log, 0, "[sticky/init_sticky_peer] internal peers struct has not been set");
				return NGX_OK; /* return OK, in order to continue */
			}

			/* search the digest found in the cookie in the peer digest list */
			for (i = 0; i < iphp->rrp.peers->number; i++) {

				/* ensure the both len are equal and > 0 */
				if (iphp->sticky_conf->peers[i].digest.len != route.len || route.len <= 0) {
					continue;
				}

				if (!ngx_strncmp(iphp->sticky_conf->peers[i].digest.data, route.data, route.len)) {
					/* we found a match */
					iphp->selected_peer = i;
					ngx_log_debug(NGX_LOG_DEBUG_HTTP, r->connection->log, 0, "[sticky/init_sticky_peer] the route \"%V\" matches peer at index %ui", &route, i);
					return NGX_OK;
				}
			}

		} else {

			/* switch back to index, just convert to integer and ensure it corresponds to a valid peer */
			n = ngx_atoi(route.data, route.len);
			if (n == NGX_ERROR) {
				ngx_log_error(NGX_LOG_WARN, r->connection->log, 0, "[sticky/init_sticky_peer] unable to convert the route \"%V\" to an integer value", &route);
			} else if (n >= 0 && n < (ngx_int_t)iphp->rrp.peers->number) {
				/* found one */
				ngx_log_debug(NGX_LOG_DEBUG_HTTP, r->connection->log, 0, "[sticky/init_sticky_peer] the route \"%V\" matches peer at index %i", &route, n);
				iphp->selected_peer = n;
				return NGX_OK;
			}
		}

		/* nothing was found, just continue with rr */
		ngx_log_debug(NGX_LOG_DEBUG_HTTP, r->connection->log, 0, "[sticky/init_sticky_peer] the route \"%V\" does not match any peer. Just ignoring it ...", &route);
		return NGX_OK;
	}

	/* nothing found */
	ngx_log_debug(NGX_LOG_DEBUG_HTTP, r->connection->log, 0, "[sticky/init_sticky_peer] route cookie not found");
	return NGX_OK; /* return OK, in order to continue */
}

/*
 * function called by the upstream module to choose the next peer to use
 * called at least one time per request
 */
static ngx_int_t ngx_http_get_sticky_peer(ngx_peer_connection_t *pc, void *data)
{
	ngx_http_sticky_peer_data_t  *iphp = data;
	ngx_http_sticky_srv_conf_t   *conf = iphp->sticky_conf;
	ngx_http_sticky_loc_conf_t   *loc_conf = iphp->loc_conf;
	ngx_int_t                     selected_peer = -1;
	time_t                        now = ngx_time();
	uintptr_t                     m = 0;
	ngx_uint_t                    n = 0, i;
	ngx_http_upstream_rr_peer_t  *peer = NULL;

	ngx_log_debug(NGX_LOG_DEBUG_HTTP, pc->log, 0, "[sticky/get_sticky_peer] get sticky peer, try: %ui, n_peers: %ui, no_fallback: %ui/%ui", pc->tries, iphp->rrp.peers->number, conf->no_fallback, loc_conf->no_fallback);

	/* TODO: cached */

	/* has the sticky module already choosen a peer to connect to and is it a valid peer */
	/* is there more than one peer (otherwise, no choices to make) */
	if (iphp->selected_peer >= 0 && iphp->selected_peer < (ngx_int_t)iphp->rrp.peers->number && !iphp->rrp.peers->single) {
		ngx_log_debug(NGX_LOG_DEBUG_HTTP, pc->log, 0, "[sticky/get_sticky_peer] let's try the selected peer (%i)", iphp->selected_peer);

		n = iphp->selected_peer / (8 * sizeof(uintptr_t));
		m = (uintptr_t) 1 << iphp->selected_peer % (8 * sizeof(uintptr_t));

		/* has the peer not already been tried ? */
		if (!(iphp->rrp.tried[n] & m)) {
			peer = &iphp->rrp.peers->peer[iphp->selected_peer];

			/* if the no_fallback flag is set */
			if (conf->no_fallback || loc_conf->no_fallback) {

				/* if peer is down */
				if (peer->down) {
					ngx_log_error(NGX_LOG_NOTICE, pc->log, 0, "[sticky/get_sticky_peer] the selected peer is down and no_fallback is flagged");
					return NGX_BUSY;
				}

				/* if it's been ignored for long enought (fail_timeout), reset timeout */
				/* do this check before testing peer->fails ! :) */
				if (now - peer->accessed > peer->fail_timeout) {
					peer->fails = 0;
				}

				/* if peer is failed */
				if (peer->max_fails > 0 && peer->fails >= peer->max_fails) {
					ngx_log_error(NGX_LOG_NOTICE, pc->log, 0, "[sticky/get_sticky_peer] the selected peer is maked as failed and no_fallback is flagged");
					return NGX_BUSY;
				}
			}

			/* ensure the peer is not marked as down */
			if (!peer->down) {

				/* if it's not failedi, use it */
				if (peer->max_fails == 0 || peer->fails < peer->max_fails) {
					selected_peer = (ngx_int_t)n;

				/* if it's been ignored for long enought (fail_timeout), reset timeout and use it */
				} else if (now - peer->accessed > peer->fail_timeout) {
					peer->fails = 0;
					selected_peer = (ngx_int_t)n;

				/* it's failed or timeout did not expire yet */
				} else {
					/* mark the peer as tried */
					iphp->rrp.tried[n] |= m;
				}
			}
		}
	}

	/* we have a valid peer, tell the upstream module to use it */
	if (peer && selected_peer >= 0) {
		ngx_log_debug(NGX_LOG_DEBUG_HTTP, pc->log, 0, "[sticky/get_sticky_peer] peer found at index %i", selected_peer);

#if defined(nginx_version) && nginx_version >= 1009000
		iphp->rrp.current = peer;
#else
		iphp->rrp.current = iphp->selected_peer;
#endif		
		
		pc->cached = 0;
		pc->connection = NULL;
		pc->sockaddr = peer->sockaddr;
		pc->socklen = peer->socklen;
		pc->name = &peer->name;

		iphp->rrp.tried[n] |= m;

	} else {
		ngx_log_debug(NGX_LOG_DEBUG_HTTP, pc->log, 0, "[sticky/get_sticky_peer] no sticky peer selected, switch back to classic rr");

		if (iphp->sticky_conf->no_fallback || iphp->loc_conf->no_fallback) {
			ngx_log_error(NGX_LOG_NOTICE, pc->log, 0, "[sticky/get_sticky_peer] No fallback in action !");
			return NGX_BUSY;
		}

		ngx_int_t ret = iphp->get_rr_peer(pc, &iphp->rrp);
		if (ret != NGX_OK) {
			ngx_log_debug(NGX_LOG_DEBUG_HTTP, pc->log, 0, "[sticky/get_sticky_peer] ngx_http_upstream_get_round_robin_peer returned %i", ret);
			return ret;
		}

		/* search for the choosen peer in order to set the cookie */
		for (i = 0; i < iphp->rrp.peers->number; i++) {

			if (iphp->rrp.peers->peer[i].sockaddr == pc->sockaddr && iphp->rrp.peers->peer[i].socklen == pc->socklen) {
				if (conf->hash || conf->hmac || conf->text) {
					iphp->cookie_route.data = ngx_pnalloc(iphp->request->pool, conf->peers[i].digest.len + 1);
					if (iphp->cookie_route.data == NULL) {
						return NGX_ERROR;
					}
					(void) ngx_cpystrn(iphp->cookie_route.data, conf->peers[i].digest.data, conf->peers[i].digest.len + 1);
					iphp->cookie_route.len = conf->peers[i].digest.len;
				} else {
					ngx_uint_t tmp = i;
					iphp->cookie_route.len = 0;
					do {
						iphp->cookie_route.len++;
					} while (tmp /= 10);
					iphp->cookie_route.data = ngx_pcalloc(iphp->request->pool, sizeof(u_char) * (iphp->cookie_route.len + 1));
					if (iphp->cookie_route.data == NULL) {
						break;
					}
					ngx_snprintf(iphp->cookie_route.data, iphp->cookie_route.len, "%d", i);
					iphp->cookie_route.len = ngx_strlen(iphp->cookie_route.data);
				}
				ngx_log_debug(NGX_LOG_DEBUG_HTTP, pc->log, 0, "[sticky/get_sticky_peer] preset route to set the cookie \"%V\" value=\"%V\" index=%ui",
					&conf->cookie_name, &iphp->cookie_route, i);

				break; /* found and hopefully the cookie will be set */
			}
		}
	}

	/* reset the selection in order to bypass the sticky module when the upstream module will try another peers if necessary */
	iphp->selected_peer = -1;

	return NGX_OK;
}

/*
 * Function called when a handler generates a response
 */
static ngx_int_t ngx_http_sticky_header_filter(ngx_http_request_t *r)
{
	ngx_http_sticky_peer_data_t *ctx;
	ngx_list_part_t *part;
	ngx_table_elt_t *elt;
	ngx_uint_t i;
	ngx_str_t transfer_cookie;
	ngx_str_t result_cookie;
	u_char *p;
	size_t len;

	ctx = ngx_http_get_module_ctx(r, ngx_http_sticky_module);
	if (ctx == NULL || ctx->cookie_route.data == NULL) {
		return ngx_http_next_header_filter(r);
	}

	if (ctx->sticky_conf->transfer_cookie) {
		if (ngx_http_parse_set_cookie_lines(&r->upstream->headers_in.cookies, &ctx->sticky_conf->cookie_name, &transfer_cookie) == NGX_DECLINED)
		{
			ngx_str_null(&transfer_cookie);
		}
	}

	ngx_log_debug(NGX_LOG_DEBUG_HTTP, r->connection->log, 0, "[sticky/ngx_http_sticky_header_filter] clean Set-Cookie with some name");
	part = &r->headers_out.headers.part;
	elt = part->elts;
	for (i = 0; /* void */; i++) {
		if (i >= part->nelts) {
			if (part->next == NULL) {
				break;
			}
			part = part->next;
			elt = part->elts;
			i = 0;
		}

		if (ngx_strncasecmp(elt[i].key.data, (u_char *)"set-cookie", 10) == 0
				&& ngx_strncasecmp(elt[i].value.data, ctx->sticky_conf->cookie_name.data, ctx->sticky_conf->cookie_name.len) == 0
				&& elt[i].value.data[ctx->sticky_conf->cookie_name.len] == '=') {
			elt[i].hash = 0;
		}
	}

	if (!ctx->sticky_conf->hide_cookie && !ctx->loc_conf->hide_cookie) {
		if (ctx->sticky_conf->transfer_cookie && transfer_cookie.len != 0) {
			ngx_log_debug(NGX_LOG_DEBUG_HTTP, r->connection->log, 0, "[sticky/ngx_http_sticky_header_filter] add transfer cookie");
			len = ctx->cookie_route.len + ctx->sticky_conf->transfer_delim.len + transfer_cookie.len;
			result_cookie.data = ngx_palloc(r->pool, len);
			if (result_cookie.data == NULL) {
				return NGX_ERROR;
			}
			p = ngx_copy(result_cookie.data, ctx->cookie_route.data, ctx->cookie_route.len);
			p = ngx_copy(p, ctx->sticky_conf->transfer_delim.data, ctx->sticky_conf->transfer_delim.len);
			(void) ngx_copy(p, transfer_cookie.data, transfer_cookie.len);
			result_cookie.len = len;
		} else {
			result_cookie = ctx->cookie_route;
		}

		ngx_http_sticky_misc_set_cookie(r, &ctx->sticky_conf->cookie_name, &result_cookie, &ctx->sticky_conf->cookie_domain,
			&ctx->sticky_conf->cookie_path, ctx->sticky_conf->cookie_expires, ctx->sticky_conf->cookie_secure, ctx->sticky_conf->cookie_httponly);
		ngx_log_debug(NGX_LOG_DEBUG_HTTP, r->connection->log, 0, "[sticky/ngx_http_sticky_header_filter] set cookie \"%V\" value=\"%V\"",
			&ctx->sticky_conf->cookie_name, &result_cookie);
	}

	return ngx_http_next_header_filter(r);
}

/*
 * Function called when the sticky command is parsed on the conf file
 */
static char *ngx_http_sticky_set(ngx_conf_t *cf, ngx_command_t *cmd, void *conf)
{
	ngx_http_upstream_srv_conf_t  *upstream_conf;
	ngx_http_sticky_srv_conf_t    *sticky_conf;
	ngx_uint_t i;
	ngx_str_t tmp;
	ngx_str_t name = ngx_string("route");
	ngx_str_t domain = ngx_string("");
	ngx_str_t path = ngx_string("/");
	ngx_str_t hmac_key = ngx_string("");
	ngx_str_t delimiter = ngx_string(" ");
	time_t expires = NGX_CONF_UNSET;
	unsigned secure = 0;
	unsigned httponly = 0;
	unsigned transfer = 0;
	ngx_http_sticky_misc_hash_pt hash = NGX_CONF_UNSET_PTR;
	ngx_http_sticky_misc_hmac_pt hmac = NULL;
	ngx_http_sticky_misc_text_pt text = NULL;
	ngx_uint_t no_fallback = 0;
	ngx_uint_t hide_cookie = 0;

	/* parse all elements */
	for (i = 1; i < cf->args->nelts; i++) {
		ngx_str_t *value = cf->args->elts;

		/* is "name=" is starting the argument ? */
		if ((u_char *)ngx_strstr(value[i].data, "name=") == value[i].data) {

			/* do we have at least one char after "name=" ? */
			if (value[i].len <= sizeof("name=") - 1) {
				ngx_conf_log_error(NGX_LOG_EMERG, cf, 0, "a value must be provided to \"name=\"");
				return NGX_CONF_ERROR;
			}

			/* save what's after "name=" */
			name.len = value[i].len - ngx_strlen("name=");
			name.data = (u_char *)(value[i].data + sizeof("name=") - 1);
			continue;
		}

		/* is "domain=" is starting the argument ? */
		if ((u_char *)ngx_strstr(value[i].data, "domain=") == value[i].data) {

			/* do we have at least one char after "domain=" ? */
			if (value[i].len <= ngx_strlen("domain=")) {
				ngx_conf_log_error(NGX_LOG_EMERG, cf, 0, "a value must be provided to \"domain=\"");
				return NGX_CONF_ERROR;
			}

			/* save what's after "domain=" */
			domain.len = value[i].len - ngx_strlen("domain=");
			domain.data = (u_char *)(value[i].data + sizeof("domain=") - 1);
			continue;
		}

		/* is "path=" is starting the argument ? */
		if ((u_char *)ngx_strstr(value[i].data, "path=") == value[i].data) {

			/* do we have at least one char after "path=" ? */
			if (value[i].len <= ngx_strlen("path=")) {
				ngx_conf_log_error(NGX_LOG_EMERG, cf, 0, "a value must be provided to \"path=\"");
				return NGX_CONF_ERROR;
			}

			/* save what's after "path=" */
			path.len = value[i].len - ngx_strlen("path=");
			path.data = (u_char *)(value[i].data + sizeof("path=") - 1);
			continue;
		}

		/* is "expires=" is starting the argument ? */
		if ((u_char *)ngx_strstr(value[i].data, "expires=") == value[i].data) {

			/* do we have at least one char after "expires=" ? */
			if (value[i].len <= sizeof("expires=") - 1) {
				ngx_conf_log_error(NGX_LOG_EMERG, cf, 0, "a value must be provided to \"expires=\"");
				return NGX_CONF_ERROR;
			}

			/* extract value */
			tmp.len =  value[i].len - ngx_strlen("expires=");
			tmp.data = (u_char *)(value[i].data + sizeof("expires=") - 1);

			/* convert to time, save and validate */
			expires = ngx_parse_time(&tmp, 1);
			if (expires == NGX_ERROR || expires < 1) {
				ngx_conf_log_error(NGX_LOG_EMERG, cf, 0, "invalid value for \"expires=\"");
				return NGX_CONF_ERROR;
			}
			continue;
		}

		if (ngx_strncmp(value[i].data, "secure", 6) == 0 && value[i].len == 6) {
			secure = 1;
			continue;
		}

		if (ngx_strncmp(value[i].data, "httponly", 8) == 0 && value[i].len == 8) {
			httponly = 1;
			continue;
		}

		if (ngx_strncmp(value[i].data, "transfer", 8) == 0 && value[i].len == 8) {
			transfer = 1;
			continue;
		}

		/* is "delimiter=" is starting the argument ? */
		if ((u_char *)ngx_strstr(value[i].data, "delimiter=") == value[i].data) {

			/* do we have at least one char after "delimiter=" ? */
			if (value[i].len <= ngx_strlen("delimiter=")) {
				ngx_conf_log_error(NGX_LOG_EMERG, cf, 0, "a value must be provided to \"delimiter=\"");
				return NGX_CONF_ERROR;
			}

			/* save what's after "delimiter=" */
			delimiter.len = value[i].len - ngx_strlen("delimiter=");
			delimiter.data = ngx_pcalloc(cf->pool, delimiter.len + 1);
			if (delimiter.data == NULL) {
				return NGX_CONF_ERROR;
			}
			ngx_memcpy(delimiter.data, (u_char *)(value[i].data + sizeof("delimiter=") - 1), delimiter.len);
			delimiter.data[delimiter.len] = '\0';
			continue;
		}

		/* is "text=" is starting the argument ? */
		if ((u_char *)ngx_strstr(value[i].data, "text=") == value[i].data) {

			/* only hash or hmac can be used, not both */
			if (hmac || hash != NGX_CONF_UNSET_PTR) {
				ngx_conf_log_error(NGX_LOG_EMERG, cf, 0, "please choose between \"hash=\", \"hmac=\" and \"text=\"");
				return NGX_CONF_ERROR;
			}

			/* do we have at least one char after "name=" ? */
			if (value[i].len <= sizeof("text=") - 1) {
				ngx_conf_log_error(NGX_LOG_EMERG, cf, 0, "a value must be provided to \"text=\"");
				return NGX_CONF_ERROR;
			}

			/* extract value to temp */
			tmp.len =  value[i].len - ngx_strlen("text=");
			tmp.data = (u_char *)(value[i].data + sizeof("text=") - 1);

			/* is name=raw */
			if (ngx_strncmp(tmp.data, "raw", sizeof("raw") - 1) == 0 ) {
				text = ngx_http_sticky_misc_text_raw;
				continue;
			}

			ngx_conf_log_error(NGX_LOG_EMERG, cf, 0, "wrong value for \"text=\": raw");
			return NGX_CONF_ERROR;
		}

		/* is "hash=" is starting the argument ? */
		if ((u_char *)ngx_strstr(value[i].data, "hash=") == value[i].data) {

			/* only hash or hmac can be used, not both */
			if (hmac || text) {
				ngx_conf_log_error(NGX_LOG_EMERG, cf, 0, "please choose between \"hash=\", \"hmac=\" and \"text=\"");
				return NGX_CONF_ERROR;
			}

			/* do we have at least one char after "hash=" ? */
			if (value[i].len <= sizeof("hash=") - 1) {
				ngx_conf_log_error(NGX_LOG_EMERG, cf, 0, "a value must be provided to \"hash=\"");
				return NGX_CONF_ERROR;
			}

			/* extract value to temp */
			tmp.len =  value[i].len - ngx_strlen("hash=");
			tmp.data = (u_char *)(value[i].data + sizeof("hash=") - 1);

			/* is hash=index */
			if (ngx_strncmp(tmp.data, "index", sizeof("index") - 1) == 0 ) {
				hash = NULL;
				continue;
			}

			/* is hash=md5 */
			if (ngx_strncmp(tmp.data, "md5", sizeof("md5") - 1) == 0 ) {
				hash = ngx_http_sticky_misc_md5;
				continue;
			}

			/* is hash=sha1 */
			if (ngx_strncmp(tmp.data, "sha1", sizeof("sha1") - 1) == 0 ) {
				hash = ngx_http_sticky_misc_sha1;
				continue;
			}

			ngx_conf_log_error(NGX_LOG_EMERG, cf, 0, "wrong value for \"hash=\": index, md5 or sha1");
			return NGX_CONF_ERROR;
		}

		/* is "hmac=" is starting the argument ? */
		if ((u_char *)ngx_strstr(value[i].data, "hmac=") == value[i].data) {

			/* only hash or hmac can be used, not both */
			if (hash != NGX_CONF_UNSET_PTR || text) {
				ngx_conf_log_error(NGX_LOG_EMERG, cf, 0, "please choose between \"hash=\", \"hmac=\" and \"text\"");
				return NGX_CONF_ERROR;
			}

			/* do we have at least one char after "hmac=" ? */
			if (value[i].len <= sizeof("hmac=") - 1) {
				ngx_conf_log_error(NGX_LOG_EMERG, cf, 0, "a value must be provided to \"hmac=\"");
				return NGX_CONF_ERROR;
			}

			/* extract value */
			tmp.len =  value[i].len - ngx_strlen("hmac=");
			tmp.data = (u_char *)(value[i].data + sizeof("hmac=") - 1);

			/* is hmac=md5 ? */
			if (ngx_strncmp(tmp.data, "md5", sizeof("md5") - 1) == 0 ) {
				hmac = ngx_http_sticky_misc_hmac_md5;
				continue;
			}

			/* is hmac=sha1 ? */
			if (ngx_strncmp(tmp.data, "sha1", sizeof("sha1") - 1) == 0 ) {
				hmac = ngx_http_sticky_misc_hmac_sha1;
				continue;
			}
			ngx_conf_log_error(NGX_LOG_EMERG, cf, 0, "wrong value for \"hmac=\": md5 or sha1");
			return NGX_CONF_ERROR;
		}

		/* is "hmac_key=" is starting the argument ? */
		if ((u_char *)ngx_strstr(value[i].data, "hmac_key=") == value[i].data) {

			/* do we have at least one char after "hmac_key=" ? */
			if (value[i].len <= ngx_strlen("hmac_key=")) {
				ngx_conf_log_error(NGX_LOG_EMERG, cf, 0, "a value must be provided to \"hmac_key=\"");
				return NGX_CONF_ERROR;
			}

			/* save what's after "hmac_key=" */
			hmac_key.len = value[i].len - ngx_strlen("hmac_key=");
			hmac_key.data = (u_char *)(value[i].data + sizeof("hmac_key=") - 1);
			continue;
		}

		/* is "no_fallback" flag present ? */
		if (ngx_strncmp(value[i].data, "no_fallback", sizeof("no_fallback") - 1) == 0 ) {
			no_fallback = 1;
			continue;
		}

		/* is "hide_cookie" flag present ? */
		if (ngx_strncmp(value[i].data, "hide_cookie", sizeof("hide_cookie") - 1) == 0 ) {
			hide_cookie = 1;
			continue;
		}

		ngx_conf_log_error(NGX_LOG_EMERG, cf, 0, "invalid arguement (%V)", &value[i]);
		return NGX_CONF_ERROR;
	}

	/* if has and hmac and name have not been set, default to md5 */
	if (hash == NGX_CONF_UNSET_PTR && hmac == NULL && text == NULL) {
		hash = ngx_http_sticky_misc_md5;
	}

	/* don't allow meaning less parameters */
	if (hmac_key.len > 0 && hash != NGX_CONF_UNSET_PTR) {
		ngx_conf_log_error(NGX_LOG_EMERG, cf, 0, "\"hmac_key=\" is meaningless when \"hmac\" is used. Please remove it.");
		return NGX_CONF_ERROR;
	}

	/* ensure we have an hmac key if hmac's been set */
	if (hmac_key.len == 0 && hmac != NULL) {
		ngx_conf_log_error(NGX_LOG_EMERG, cf, 0, "please specify \"hmac_key=\" when using \"hmac\"");
		return NGX_CONF_ERROR;
	}

	/* ensure hash is NULL to avoid conflicts later */
	if (hash == NGX_CONF_UNSET_PTR) {
		hash = NULL;
	}

	/* save the sticky parameters */
	sticky_conf = ngx_http_conf_get_module_srv_conf(cf, ngx_http_sticky_module);
	sticky_conf->cookie_name = name;
	sticky_conf->cookie_domain = domain;
	sticky_conf->cookie_path = path;
	sticky_conf->cookie_expires = expires;
	sticky_conf->cookie_secure = secure;
	sticky_conf->cookie_httponly = httponly;
	sticky_conf->transfer_cookie = transfer;
	sticky_conf->transfer_delim = delimiter;
	sticky_conf->hash = hash;
	sticky_conf->hmac = hmac;
	sticky_conf->text = text;
	sticky_conf->hmac_key = hmac_key;
	sticky_conf->no_fallback = no_fallback;
	sticky_conf->hide_cookie = hide_cookie;
	sticky_conf->peers = NULL; /* ensure it's null before running */

	upstream_conf = ngx_http_conf_get_module_srv_conf(cf, ngx_http_upstream_module);

	/* 
	 * ensure another upstream module has not been already loaded
	 * peer.init_upstream is set to null and the upstream module use RR if not set
	 * But this check only works when the other module is declared before sticky
	 */
	if (upstream_conf->peer.init_upstream) {
		ngx_conf_log_error(NGX_LOG_EMERG, cf, 0, "You can't use sticky with another upstream module");
		return NGX_CONF_ERROR;
	}

	/* configure the upstream to get back to this module */
	upstream_conf->peer.init_upstream = ngx_http_init_upstream_sticky;

	upstream_conf->flags = NGX_HTTP_UPSTREAM_CREATE
		| NGX_HTTP_UPSTREAM_MAX_FAILS
		| NGX_HTTP_UPSTREAM_FAIL_TIMEOUT
		| NGX_HTTP_UPSTREAM_DOWN
		| NGX_HTTP_UPSTREAM_WEIGHT;

	return NGX_CONF_OK;
}

/*
 * alloc stick configuration
 */
static void *ngx_http_sticky_create_conf(ngx_conf_t *cf)
{
	ngx_http_sticky_srv_conf_t *conf = ngx_pcalloc(cf->pool, sizeof(ngx_http_sticky_srv_conf_t));
	if (conf == NULL) {
		return NGX_CONF_ERROR;
	}

	return conf;
}

static void *ngx_http_sticky_create_loc_conf(ngx_conf_t *cf)
{
	ngx_http_sticky_loc_conf_t  *conf;

	conf = ngx_pcalloc(cf->pool, sizeof(*conf));
	if (conf == NULL) {
		return NGX_CONF_ERROR;
	}
	conf->no_fallback = NGX_CONF_UNSET_UINT;
	conf->hide_cookie = NGX_CONF_UNSET_UINT;
	return conf;
}

static char *ngx_http_sticky_merge_loc_conf(ngx_conf_t *cf, void *parent, void *child)
{
	ngx_http_sticky_loc_conf_t *prev = parent;
	ngx_http_sticky_loc_conf_t *conf = child;

	ngx_conf_merge_uint_value(conf->no_fallback, prev->no_fallback, 0);
	ngx_conf_merge_uint_value(conf->hide_cookie, prev->hide_cookie, 0);

	if (conf->no_fallback > 1) {
		ngx_conf_log_error(NGX_LOG_EMERG, cf, 0,
			"no_fallback must be equal either to 0 or 1");
		return NGX_CONF_ERROR;
	}
	if (conf->hide_cookie > 1) {
		ngx_conf_log_error(NGX_LOG_EMERG, cf, 0,
			"hide_cookie must be equal either to 0 or 1");
		return NGX_CONF_ERROR;
	}
	return NGX_CONF_OK;
}

static char *ngx_conf_set_noargs_slot(ngx_conf_t *cf, ngx_command_t *cmd, void *conf)
{
	char  *p = conf;

	ngx_uint_t       *fp;
	ngx_conf_post_t  *post;

	fp = (ngx_uint_t *) (p + cmd->offset);

<<<<<<< HEAD
	if (*fp != NGX_CONF_UNSET) {
		return "is duplicate";
	}
=======
    if (*fp != NGX_CONF_UNSET_UINT) {
        return "is duplicate";
    }
>>>>>>> b14e985b

	*fp = 1;

	if (cmd->post) {
		post = cmd->post;
		return post->post_handler(cf, post, fp);
	}

	return NGX_CONF_OK;
}<|MERGE_RESOLUTION|>--- conflicted
+++ resolved
@@ -908,15 +908,9 @@
 
 	fp = (ngx_uint_t *) (p + cmd->offset);
 
-<<<<<<< HEAD
-	if (*fp != NGX_CONF_UNSET) {
+	if (*fp != NGX_CONF_UNSET_UINT) {
 		return "is duplicate";
 	}
-=======
-    if (*fp != NGX_CONF_UNSET_UINT) {
-        return "is duplicate";
-    }
->>>>>>> b14e985b
 
 	*fp = 1;
 
